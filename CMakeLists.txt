--- conflicted
+++ resolved
@@ -196,11 +196,8 @@
     unittests/util/TxUtilTests.cpp
     unittests/util/TestObject.cpp
     unittests/util/StringUtils.cpp
-<<<<<<< HEAD
+    unittests/util/LedgerUtilsTests.cpp
     ## Prometheus support
-=======
-    unittests/util/LedgerUtilsTests.cpp
->>>>>>> 28c8fa2a
     unittests/util/prometheus/CounterTests.cpp
     unittests/util/prometheus/GaugeTests.cpp
     unittests/util/prometheus/HistogramTests.cpp
