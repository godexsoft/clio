--- conflicted
+++ resolved
@@ -212,18 +212,16 @@
     unittests/util/prometheus/MetricBuilderTests.cpp
     unittests/util/prometheus/MetricsFamilyTests.cpp
     unittests/util/prometheus/OStreamTests.cpp
-<<<<<<< HEAD
     ## Async framework
     unittests/util/async/AnyExecutionContextTests.cpp
     unittests/util/async/AnyStrandTests.cpp
     unittests/util/async/AnyOperationTests.cpp
     unittests/util/async/AnyStopTokenTests.cpp
     unittests/util/async/AsyncExecutionContextTests.cpp
-=======
+    ## Requests framework
     unittests/util/requests/RequestBuilderTests.cpp
     unittests/util/requests/SslContextTests.cpp
     unittests/util/requests/WsConnectionTests.cpp
->>>>>>> a1699d74
     # ETL
     unittests/etl/ExtractionDataPipeTests.cpp
     unittests/etl/ExtractorTests.cpp
