#!/usr/bin/python3

import websockets
import asyncio
import json
import io
import os
import subprocess
import argparse
import time
import threading

def checkAccountInfo(aldous, p2p):
    return isSubset(aldous["object"], p2p["result"]["account_data"])

def isSubset(sub, sup):
    for x in sub:
        if x == "deserialization_time_microsecond":
            continue
        if not x in sup:
            return False
        elif not sub[x] == sup[x]:
            return False
    return True


def compareAccountInfo(aldous, p2p):
    p2p = p2p["result"]["account_data"]
    aldous = aldous["object"]
    if isSubset(p2p,aldous):
        print("Responses match!!")
    else:
        print("Response mismatch")
        print(aldous)
        print(p2p)
def compareTx(aldous, p2p):
    p2p = p2p["result"]
    if aldous["transaction"] != p2p["tx"]:
        print("transaction mismatch")
        print(aldous["transaction"])
        print(p2p["tx"])
        return False
    if aldous["metadata"] != p2p["meta"] and not isinstance(p2p["meta"],dict):
        print("metadata mismatch")
        print("aldous : " + aldous["metadata"])
        print("p2p : " + str(p2p["meta"]))
        return False
    if aldous["ledger_sequence"] != p2p["ledger_index"]:
        print("ledger sequence mismatch")
        print(aldous["ledger_sequence"])
        print(p2p["ledger_index"])
    print("responses match!!")
    return True
    
def compareAccountTx(aldous, p2p):
    print(p2p)
    if "result" in p2p:
        p2p = p2p["result"]
    maxLedger = getMinAndMax(aldous)[1]
    minLedger = getMinAndMax(p2p)[0]
    p2pTxns = []
    p2pMetas = []
    p2pLedgerSequences = []
    for x in p2p["transactions"]:
        p2pTxns.append(x["tx_blob"])
        p2pMetas.append(x["meta"])
        p2pLedgerSequences.append(x["ledger_index"])
    aldousTxns = []
    aldousMetas = []
    aldousLedgerSequences = []
    for x in aldous["transactions"]:
        aldousTxns.append(x["transaction"])
        aldousMetas.append(x["metadata"])
        aldousLedgerSequences.append(x["ledger_sequence"])

    p2pTxns.sort()
    p2pMetas.sort()
    p2pLedgerSequences.sort()
    aldousTxns.sort()
    aldousMetas.sort()
    aldousLedgerSequences.sort()
    if p2pTxns == aldousTxns and p2pMetas == aldousMetas and p2pLedgerSequences == aldousLedgerSequences:
        print("Responses match!!!")
        print(len(aldousTxns))
        print(len(p2pTxns))
    else:
        print("Mismatch responses")
        print(len(aldousTxns))
        print(len(aldous["transactions"]))
        print(len(p2pTxns))
        print(len(p2p["transactions"]))
        print(maxLedger)

def compareLedgerData(aldous, p2p):
    aldous[0].sort()
    aldous[1].sort()
    p2p[0].sort()
    p2p[1].sort()
    if aldous[0] != p2p[0]:
        print("Keys mismatch :(")
        print(len(aldous[0]))
        print(len(p2p[0]))
        return False
    if aldous[1] != p2p[1]:
        print("Objects mismatch :(")
        print(len(aldous[1]))
        print(len(p2p[1]))
        return False
    print("Responses match!!!!")



    





async def account_info(ip, port, account, ledger, binary):
    address = 'ws://' + str(ip) + ':' + str(port)
    print(binary)
    try:
        async with websockets.connect(address) as ws:
            if ledger is None:
                await ws.send(json.dumps({"command":"account_info","account":account, "binary":bool(binary)}))
                res = json.loads(await ws.recv())
                print(json.dumps(res,indent=4,sort_keys=True))
            else:
                await ws.send(json.dumps({"command":"account_info","account":account, "ledger_index":int(ledger), "binary":bool(binary)}))
                res = json.loads(await ws.recv())
                print(json.dumps(res,indent=4,sort_keys=True))
                return res
    except websockets.exceptions.ConnectionClosedError as e:
        print(e)

def getMinAndMax(res):
    minSeq = None
    maxSeq = None
    for x in res["transactions"]:
        seq = None
        if "ledger_sequence" in x:
            seq = int(x["ledger_sequence"])
        else:
            seq = int(x["ledger_index"])
        if minSeq is None or seq < minSeq:
            minSeq = seq
        if maxSeq is None or seq > maxSeq:
            maxSeq = seq
    return (minSeq,maxSeq)
    

async def account_tx(ip, port, account, binary, minLedger=None, maxLedger=None):

    address = 'ws://' + str(ip) + ':' + str(port)
    try:
        async with websockets.connect(address) as ws:
            if minLedger is None or maxLedger is None:
                await ws.send(json.dumps({"command":"account_tx","account":account, "binary":bool(binary),"limit":200}))
            else:
                await ws.send(json.dumps({"command":"account_tx","account":account, "binary":bool(binary),"limit":200,"ledger_index_min":minLedger, "ledger_index_max":maxLedger}))

            res = json.loads(await ws.recv())
            print(json.dumps(res,indent=4,sort_keys=True))
            print(res["cursor"])
            return res
    except websockets.exceptions.ConnectionClosedError as e:
        print(e)
import datetime
async def account_tx_full(ip, port, account, binary,minLedger=None, maxLedger=None,numPages=10):
    address = 'ws://' + str(ip) + ':' + str(port)
    try:
        cursor = None
        marker = None
        req = {"command":"account_tx","account":account, "binary":bool(binary),"limit":200}
        results = {"transactions":[]}
        numCalls = 0
        async with websockets.connect(address) as ws:
            while True:
                numCalls = numCalls+1
                if not cursor is None:
                    req["cursor"] = cursor
                if not marker is None:
                    req["marker"] = marker
                if minLedger is not None and maxLedger is not None:
                    req["ledger_index_min"] = minLedger
                    req["ledger_index_max"] = maxLedger
                print(req)
                start = datetime.datetime.now().timestamp()
                await ws.send(json.dumps(req))
                res = json.loads(await ws.recv())
                end = datetime.datetime.now().timestamp()
                print(end - start)
                #print(json.dumps(res,indent=4,sort_keys=True))
                if "result" in res:
                    print(len(res["result"]["transactions"]))
                else:
                    print(len(res["transactions"]))
                if "result" in res:
                    results["transactions"].extend(res["result"]["transactions"])
                else:
                    results["transactions"].extend(res["transactions"])
                if "cursor" in res:
                    cursor = {"ledger_sequence":res["cursor"]["ledger_sequence"],"transaction_index":res["cursor"]["transaction_index"]}
                    print(cursor)
                elif "result" in res and "marker" in res["result"]:
                    marker={"ledger":res["result"]["marker"]["ledger"],"seq":res["result"]["marker"]["seq"]}
                    print(marker)
                else:
                    print(res)
                    break    
                if numCalls > numPages:
                    print("breaking")
                    break
            return results
    except websockets.exceptions.ConnectionClosedError as e:
        print(e)

async def tx(ip, port, tx_hash, binary):
    address = 'ws://' + str(ip) + ':' + str(port)
    try:
        async with websockets.connect(address) as ws:
            await ws.send(json.dumps({"command":"tx","transaction":tx_hash,"binary":bool(binary)}))
            res = json.loads(await ws.recv())
            print(json.dumps(res,indent=4,sort_keys=True))
            return res
    except websockets.exceptions.connectionclosederror as e:
        print(e)

async def ledger_entry(ip, port, index, ledger, binary):
    address = 'ws://' + str(ip) + ':' + str(port)
    try:
        async with websockets.connect(address) as ws:
            await ws.send(json.dumps({"command":"ledger_entry","index":index,"binary":bool(binary),"ledger_index":int(ledger)}))
            res = json.loads(await ws.recv())
            print(json.dumps(res,indent=4,sort_keys=True))
            if "result" in res:
                res = res["result"]
            if "object" in res:
                return (index,res["object"])
            else:
                return (index,res["node_binary"])
    except websockets.exceptions.connectionclosederror as e:
        print(e)

async def ledger_entries(ip, port,ledger):
    address = 'ws://' + str(ip) + ':' + str(port)
    entries = await ledger_data(ip, port, ledger, 200, True)

    try:
        async with websockets.connect(address) as ws:
            objects = []
            for x,y in zip(entries[0],entries[1]):
                await ws.send(json.dumps({"command":"ledger_entry","index":x,"binary":True,"ledger_index":int(ledger)}))
                res = json.loads(await ws.recv())
                objects.append((x,res["object"]))
                if res["object"] != y:
                    print("data mismatch")
                    return None
            print("Data matches!")
            return objects

    except websockets.exceptions.connectionclosederror as e:
        print(e)

async def ledger_data(ip, port, ledger, limit, binary, cursor):
    address = 'ws://' + str(ip) + ':' + str(port)
    try:
        async with websockets.connect(address) as ws:
<<<<<<< HEAD
            await ws.send(json.dumps({"command":"ledger_data","ledger_index":int(ledger),"binary":bool(binary),"limit":int(limit)}))
=======
            await ws.send(json.dumps({"command":"ledger_data","ledger_index":int(ledger),"binary":bool(binary),"cursor":cursor}))
>>>>>>> d9a8ff53
            res = json.loads(await ws.recv())
            objects = []
            blobs = []
            keys = []
            if "result" in res:
                objects = res["result"]["state"]
            else:
                objects = res["objects"]
            if binary:
                for x in objects:
                    blobs.append(x["data"])
                    keys.append(x["index"])
                    if len(x["index"]) != 64:
                        print("bad key")
                return (keys,blobs)

    except websockets.exceptions.connectionclosederror as e:
        print(e)

def writeLedgerData(data,filename):
    print(len(data[0]))
    with open(filename,'w') as f:
        data[0].sort()
        data[1].sort()
        for k,v in zip(data[0],data[1]):
            f.write(k)
            f.write('\n')
            f.write(v)
            f.write('\n')


async def ledger_data_full(ip, port, ledger, binary, limit):
    address = 'ws://' + str(ip) + ':' + str(port)
    try:
        blobs = []
        keys = []
        async with websockets.connect(address) as ws:
            if int(limit) < 2048:
                limit = 2048
            marker = None
            while True:
                res = {}
                if marker is None:
                    await ws.send(json.dumps({"command":"ledger_data","ledger_index":int(ledger),"binary":binary, "limit":int(limit)}))
                    res = json.loads(await ws.recv())
                    
                else:

                    await ws.send(json.dumps({"command":"ledger_data","ledger_index":int(ledger),"cursor":marker, "marker":marker,"binary":bool(binary), "limit":int(limit)}))
                    res = json.loads(await ws.recv())
                    
                if "error" in res:
                    print(res)
                    continue

                objects = []
                if "result" in res:
                    objects = res["result"]["state"]
                else:
                    objects = res["objects"]
                for x in objects:
                    blobs.append(x["data"])
                    keys.append(x["index"])
                if "cursor" in res:
                    marker = res["cursor"]
                    print(marker)
                elif "result" in res and "marker" in res["result"]:
                    marker = res["result"]["marker"]
                    print(marker)
                else:
                    print("done")
                    return (keys, blobs)


    except websockets.exceptions.connectionclosederror as e:
        print(e)

def compare_offer(aldous, p2p):
    for k,v in aldous.items():
        if k == "deserialization_time_microseconds":
            continue
        if p2p[k] != v:
            print("mismatch at field")
            print(k)
            return False
    return True

def compare_book_offers(aldous, p2p):
    p2pOffers = {}
    for x in p2p:
        matched = False
        for y in aldous:
            if y["index"] == x["index"]:
                if not compare_offer(y,x):
                    print("Mismatched offer")
                    print(y)
                    print(x)
                    return False
                else:
                    matched = True
        if not matched:
            print("offer not found")
            print(x)
            return False
    print("offers match!")
    return True
                    
        

async def book_offers(ip, port, ledger, pay_currency, pay_issuer, get_currency, get_issuer, binary, limit):

    address = 'ws://' + str(ip) + ':' + str(port)
    try:
        offers = []
        cursor = None
        async with websockets.connect(address) as ws:
            while True:
                taker_gets = json.loads("{\"currency\":\"" + get_currency+"\"}")
                if get_issuer is not None:
                    taker_gets["issuer"] = get_issuer
                taker_pays = json.loads("{\"currency\":\"" + pay_currency + "\"}")
                if pay_issuer is not None:
                    taker_pays["issuer"] = pay_issuer 
                req = {"command":"book_offers","ledger_index":int(ledger), "taker_pays":taker_pays, "taker_gets":taker_gets, "binary":bool(binary), "limit":int(limit)}
                if cursor is not None:
                    req["cursor"] = cursor
                await ws.send(json.dumps(req))
                res = json.loads(await ws.recv())
                print(json.dumps(res,indent=4,sort_keys=True))
                if "result" in res:
                    res = res["result"]
                for x in res["offers"]:
                    offers.append(x)
                if "cursor" in res:
                    cursor = res["cursor"]
                    print(cursor)
                else:
                    print(len(offers))
                    return offers
                    
    except websockets.exceptions.connectionclosederror as e:
        print(e)

def compareLedger(aldous, p2p):
    p2p = p2p["result"]["ledger"]
    p2pHeader = p2p["ledger_data"]
    aldousHeader = aldous["header"]["blob"]
    if p2pHeader == aldousHeader:
        print("Headers match!!!")
    else:
        print("Header mismatch")
        print(aldousHeader)
        print(p2pHeader)
        return

    p2pTxns = []
    p2pMetas = []
    for x in p2p["transactions"]:
        p2pTxns.append(x["tx_blob"])
        p2pMetas.append(x["meta"])
    aldousTxns = []
    aldousMetas = []
    for x in aldous["transactions"]:
        aldousTxns.append(x["transaction"])
        aldousMetas.append(x["metadata"])



    p2pTxns.sort()
    p2pMetas.sort()
    aldousTxns.sort()
    aldousMetas.sort()
    if p2pTxns == aldousTxns and p2pMetas == aldousMetas:
        print("Responses match!!!")
    else:
        print("Mismatch responses")
        print(aldous)
        print(p2p)


def getHashes(res):
    print(json.dumps(res,indent=4,sort_keys=True))
    if "result" in res:
        res = res["result"]["ledger"]

    hashes = []
    for x in res["transactions"]:
        if "hash" in x:
            hashes.append(x["hash"])
        elif "transaction" in x and "hash" in x["transaction"]:
            hashes.append(x["transaction"]["hash"])
        else:
            hashes.append(x)
    return hashes


async def ledger(ip, port, ledger, binary, transactions, expand):

    address = 'ws://' + str(ip) + ':' + str(port)
    try:
        async with websockets.connect(address) as ws:
            await ws.send(json.dumps({"command":"ledger","ledger_index":int(ledger),"binary":bool(binary), "transactions":bool(transactions),"expand":bool(expand)}))
            res = json.loads(await ws.recv())
            print(json.dumps(res,indent=4,sort_keys=True))
            print(bool(binary))
            return res

    except websockets.exceptions.connectionclosederror as e:
        print(e)

async def ledger_range(ip, port):
    address = 'ws://' + str(ip) + ':' + str(port)
    try:
        async with websockets.connect(address) as ws:
            await ws.send(json.dumps({"command":"ledger_range"}))
            res = json.loads(await ws.recv())
            print(json.dumps(res,indent=4,sort_keys=True))
            if "error" in res:
                await ws.send(json.dumps({"command":"server_info"}))
                res = json.loads(await ws.recv())
                print(res)
                rng = res["result"]["info"]["complete_ledgers"]
                if rng == "empty":
                    return (0,0)
                idx = rng.find("-")
                return (int(rng[0:idx]),int(rng[idx+1:-1]))
                
            return (res["ledger_index_min"],res["ledger_index_max"])
    except websockets.exceptions.connectionclosederror as e:
        print(e)
async def fee(ip, port):
    address = 'ws://' + str(ip) + ':' + str(port)
    try:
        async with websockets.connect(address) as ws:
            await ws.send(json.dumps({"command":"fee"}))
            res = json.loads(await ws.recv())
            print(json.dumps(res,indent=4,sort_keys=True))
    except websockets.exceptions.connectionclosederror as e:
        print(e)

async def ledger_diff(ip, port, base, desired, includeBlobs):
    address = 'ws://' + str(ip) + ':' + str(port)
    try:
        async with websockets.connect(address) as ws:
            await ws.send(json.dumps({"command":"ledger_diff","base_ledger":int(base),"desired_ledger":int(desired),"include_blobs":bool(includeBlobs)}))
            res = json.loads(await ws.recv())
            print(json.dumps(res,indent=4,sort_keys=True))
    except websockets.exceptions.connectionclosederror as e:
        print(e)
    

async def perf(ip, port):
    res = await ledger_range(ip,port)
    time.sleep(10)
    res2 = await ledger_range(ip,port)
    lps = ((int(res2[1]) - int(res[1])) / 10.0)
    print(lps)

parser = argparse.ArgumentParser(description='test script for xrpl-reporting')
parser.add_argument('action', choices=["account_info", "tx", "account_tx", "account_tx_full","ledger_data", "ledger_data_full", "book_offers","ledger","ledger_range","ledger_entry","ledger_diff","ledger_entries","perf","fee"])
parser.add_argument('--ip', default='127.0.0.1')
parser.add_argument('--port', default='8080')
parser.add_argument('--hash')
parser.add_argument('--account')
parser.add_argument('--ledger')
parser.add_argument('--limit', default='200')
parser.add_argument('--taker_pays_issuer',default='rvYAfWj5gh67oV6fW32ZzP3Aw4Eubs59B')
parser.add_argument('--taker_pays_currency',default='USD')
parser.add_argument('--taker_gets_issuer')
parser.add_argument('--taker_gets_currency',default='XRP')
parser.add_argument('--p2pIp', default='s2.ripple.com')
parser.add_argument('--p2pPort', default='51233')
parser.add_argument('--verify',default=False)
parser.add_argument('--binary',default=True)
parser.add_argument('--expand',default=False)
parser.add_argument('--transactions',default=False)
parser.add_argument('--minLedger',default=-1)
parser.add_argument('--maxLedger',default=-1)
parser.add_argument('--filename',default=None)
parser.add_argument('--index')
<<<<<<< HEAD
parser.add_argument('--numPages',default=3)
parser.add_argument('--base')
parser.add_argument('--desired')
parser.add_argument('--includeBlobs',default=False)
=======
parser.add_argument('--cursor',default='0000000000000000000000000000000000000000000000000000000000000000')
>>>>>>> d9a8ff53




args = parser.parse_args()

def run(args):
    asyncio.set_event_loop(asyncio.new_event_loop())
    if(args.ledger is None):
        args.ledger = asyncio.get_event_loop().run_until_complete(ledger_range(args.ip, args.port))[1]
    if args.action == "fee":
        asyncio.get_event_loop().run_until_complete(fee(args.ip, args.port))
    elif args.action == "perf":
        asyncio.get_event_loop().run_until_complete(
                perf(args.ip,args.port))
    elif args.action == "account_info":
        res1 = asyncio.get_event_loop().run_until_complete(
                account_info(args.ip, args.port, args.account, args.ledger, args.binary))
        if args.verify:
            res2 = asyncio.get_event_loop().run_until_complete(
                    account_info(args.p2pIp, args.p2pPort, args.account, args.ledger, args.binary))
            print(compareAccountInfo(res1,res2))
    elif args.action == "ledger_entry":
        asyncio.get_event_loop().run_until_complete(
                ledger_entry(args.ip, args.port, args.index, args.ledger, args.binary))
    elif args.action == "ledger_entries":
        res = asyncio.get_event_loop().run_until_complete(
                ledger_entries(args.ip, args.port, args.ledger))
        if args.verify:
            objects = []
            for x in res:
                res2 = asyncio.get_event_loop().run_until_complete(
                        ledger_entry(args.p2pIp, args.p2pPort,x[0] , args.ledger, True))
                if res2[1] != x[1]:
                    print("mismatch!")
                    return
            print("Data matches!")
    elif args.action == "ledger_diff":
        asyncio.get_event_loop().run_until_complete(
                ledger_diff(args.ip, args.port, args.base, args.desired, args.includeBlobs))
    elif args.action == "tx":
        if args.verify:
            args.binary = True
        if args.hash is None:
            args.hash = getHashes(asyncio.get_event_loop().run_until_complete(ledger(args.ip,args.port,args.ledger,False,True,False)))[0]
        res = asyncio.get_event_loop().run_until_complete(
                tx(args.ip, args.port, args.hash, args.binary))
        if args.verify:
            res2 = asyncio.get_event_loop().run_until_complete(
                    tx(args.p2pIp, args.p2pPort, args.hash, args.binary))
            print(compareTx(res,res2))
    elif args.action == "account_tx":
        if args.verify:
            args.binary=True
        if args.account is None:
            args.hash = getHashes(asyncio.get_event_loop().run_until_complete(ledger(args.ip,args.port,args.ledger,False,True,False)))[0]
        
            res = asyncio.get_event_loop().run_until_complete(tx(args.ip,args.port,args.hash,False))
            args.account = res["transaction"]["Account"]
        
        res = asyncio.get_event_loop().run_until_complete(
                account_tx(args.ip, args.port, args.account, args.binary))
        rng = getMinAndMax(res)


        
        if args.verify:
            res2 = asyncio.get_event_loop().run_until_complete(
                    account_tx(args.p2pIp, args.p2pPort, args.account, args.binary,rng[0],rng[1]))
            print(compareAccountTx(res,res2))
    elif args.action == "account_tx_full":
        if args.verify:
            args.binary=True
        if args.account is None:
            args.hash = getHashes(asyncio.get_event_loop().run_until_complete(ledger(args.ip,args.port,args.ledger,False,True,False)))[0]
        
            res = asyncio.get_event_loop().run_until_complete(tx(args.ip,args.port,args.hash,False))
            args.account = res["transaction"]["Account"]
        print("starting")
        res = asyncio.get_event_loop().run_until_complete(
                account_tx_full(args.ip, args.port, args.account, args.binary,None,None,int(args.numPages)))
        rng = getMinAndMax(res)
        print(len(res["transactions"]))
        print(args.account)
        txs = set()
        for x in res["transactions"]:
            txs.add((x["transaction"],x["ledger_sequence"]))
        print(len(txs))

        if args.verify:
            print("requesting p2p node")
            res2 = asyncio.get_event_loop().run_until_complete(
                    account_tx_full(args.p2pIp, args.p2pPort, args.account, args.binary, rng[0],rng[1],int(args.numPages)))

            print(compareAccountTx(res,res2))
    elif args.action == "ledger_data":
        res = asyncio.get_event_loop().run_until_complete(
                ledger_data(args.ip, args.port, args.ledger, args.limit, args.binary, args.cursor))
        if args.verify:
            writeLedgerData(res,args.filename)
    elif args.action == "ledger_data_full":
        if args.verify:
            args.limit = 2048
            args.binary = True
            if args.filename is None:
                args.filename = str(args.port) + "." + str(args.ledger)

        res = asyncio.get_event_loop().run_until_complete(
                ledger_data_full(args.ip, args.port, args.ledger, args.binary, args.limit))
        if args.verify:
            writeLedgerData(res,args.filename)

    elif args.action == "ledger":
        
        if args.verify:
            args.binary = True
            args.transactions = True
            args.expand = True
        res = asyncio.get_event_loop().run_until_complete(
                ledger(args.ip, args.port, args.ledger, args.binary, args.transactions, args.expand))
        if args.verify:
            res2 = asyncio.get_event_loop().run_until_complete(
                    ledger(args.p2pIp, args.p2pPort, args.ledger, args.binary, args.transactions, args.expand))
            print(compareLedger(res,res2))
            
    elif args.action == "ledger_range":
        asyncio.get_event_loop().run_until_complete(
                ledger_range(args.ip, args.port))
    elif args.action == "book_offers":
        if args.verify:
            args.binary=True
        res = asyncio.get_event_loop().run_until_complete(
                book_offers(args.ip, args.port, args.ledger, args.taker_pays_currency, args.taker_pays_issuer, args.taker_gets_currency, args.taker_gets_issuer, args.binary,args.limit))
        if args.verify:
            res2 = asyncio.get_event_loop().run_until_complete(
                    book_offers(args.p2pIp, args.p2pPort, args.ledger, args.taker_pays_currency, args.taker_pays_issuer, args.taker_gets_currency, args.taker_gets_issuer, args.binary, args.limit))
            print(compare_book_offers(res,res2))
            
    else:
        print("incorrect arguments")

        


run(args)<|MERGE_RESOLUTION|>--- conflicted
+++ resolved
@@ -266,11 +266,8 @@
     address = 'ws://' + str(ip) + ':' + str(port)
     try:
         async with websockets.connect(address) as ws:
-<<<<<<< HEAD
-            await ws.send(json.dumps({"command":"ledger_data","ledger_index":int(ledger),"binary":bool(binary),"limit":int(limit)}))
-=======
+            await ws.send(json.dumps({"command":"ledger_data","ledger_index":int(ledger),"binary":bool(binary),"limit":int(limit),"cursor"cursor}))
             await ws.send(json.dumps({"command":"ledger_data","ledger_index":int(ledger),"binary":bool(binary),"cursor":cursor}))
->>>>>>> d9a8ff53
             res = json.loads(await ws.recv())
             objects = []
             blobs = []
@@ -551,14 +548,11 @@
 parser.add_argument('--maxLedger',default=-1)
 parser.add_argument('--filename',default=None)
 parser.add_argument('--index')
-<<<<<<< HEAD
 parser.add_argument('--numPages',default=3)
 parser.add_argument('--base')
 parser.add_argument('--desired')
 parser.add_argument('--includeBlobs',default=False)
-=======
 parser.add_argument('--cursor',default='0000000000000000000000000000000000000000000000000000000000000000')
->>>>>>> d9a8ff53
 
 
 
