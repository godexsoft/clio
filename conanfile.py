from conan import ConanFile
from conan.tools.cmake import CMake, CMakeToolchain, cmake_layout


class Clio(ConanFile):
    name = 'clio'
    license = 'ISC'
    author = 'Alex Kremer <akremer@ripple.com>, John Freeman <jfreeman@ripple.com>'
    url = 'https://github.com/xrplf/clio'
    description = 'Clio RPC server'
    settings = 'os', 'compiler', 'build_type', 'arch'
    options = {
        'fPIC': [True, False],
        'verbose': [True, False],
        'tests': [True, False],     # build unit tests; create `clio_tests` binary
        'docs': [True, False],      # doxygen API docs; create custom target 'docs'
        'packaging': [True, False], # create distribution packages
        'coverage': [True, False],  # build for test coverage report; create custom target `clio_tests-ccov`
        'lint': [True, False],      # run clang-tidy checks during compilation
    }

    requires = [
        'boost/1.82.0',
        'cassandra-cpp-driver/2.17.0',
        'fmt/10.1.1',
        'protobuf/3.21.12',
        'grpc/1.50.1',
        'openssl/1.1.1u',
<<<<<<< HEAD
        'xrpl/2.0.0-rc5',
=======
        'xrpl/2.0.0-rc6',
>>>>>>> d077093a
        'libbacktrace/cci.20210118'
    ]

    default_options = {
        'fPIC': True,
        'verbose': False,
        'tests': False,
        'packaging': False,
        'coverage': False,
        'lint': False,
        'docs': False,
        
        'xrpl/*:tests': False,
        'cassandra-cpp-driver/*:shared': False,
        'date/*:header_only': True,
        'grpc/*:shared': False,
        'grpc/*:secure': True,
        'libpq/*:shared': False,
        'lz4/*:shared': False,
        'openssl/*:shared': False,
        'protobuf/*:shared': False,
        'protobuf/*:with_zlib': True,
        'snappy/*:shared': False,
        'gtest/*:no_main': True,
    }

    exports_sources = (
        'CMakeLists.txt', 'CMake/*', 'src/*'
    )

    def requirements(self):
        if self.options.tests:
            self.requires('gtest/1.14.0')

    def configure(self):
        if self.settings.compiler == 'apple-clang':
            self.options['boost'].visibility = 'global'

    def layout(self):
        cmake_layout(self)
        # Fix this setting to follow the default introduced in Conan 1.48 
        # to align with our build instructions.
        self.folders.generators = 'build/generators'

    generators = 'CMakeDeps'
    def generate(self):
        tc = CMakeToolchain(self)
        tc.variables['verbose'] = self.options.verbose
        tc.variables['tests'] = self.options.tests
        tc.variables['coverage'] = self.options.coverage
        tc.variables['lint'] = self.options.lint
        tc.variables['docs'] = self.options.docs
        tc.variables['packaging'] = self.options.packaging
        tc.generate()

    def build(self):
        cmake = CMake(self)
        cmake.configure()
        cmake.build()

    def package(self):
        cmake = CMake(self)
        cmake.install()<|MERGE_RESOLUTION|>--- conflicted
+++ resolved
@@ -26,11 +26,7 @@
         'protobuf/3.21.12',
         'grpc/1.50.1',
         'openssl/1.1.1u',
-<<<<<<< HEAD
-        'xrpl/2.0.0-rc5',
-=======
         'xrpl/2.0.0-rc6',
->>>>>>> d077093a
         'libbacktrace/cci.20210118'
     ]
 
