--- conflicted
+++ resolved
@@ -194,22 +194,12 @@
     /**
      * @brief Sets the range of sequences that are stored in the DB.
      *
-<<<<<<< HEAD
-     * Warning: Use responsibly (for testing purposes).
-     *
-     * @param min The new minimum sequence available
-     * @param max The new maximum sequence available
-     */
-    void
-    setRange(uint32_t min, uint32_t max);
-=======
      * @param min The new minimum sequence available
      * @param max The new maximum sequence available
      * @param force If set to true, the range will be set even if it's already set
      */
     void
     setRange(uint32_t min, uint32_t max, bool force = false);
->>>>>>> d077093a
 
     /**
      * @brief Fetch the fees from a specific ledger sequence.
