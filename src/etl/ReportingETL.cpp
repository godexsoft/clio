--- conflicted
+++ resolved
@@ -26,18 +26,11 @@
 #include <boost/asio/ip/tcp.hpp>
 #include <boost/beast/core.hpp>
 #include <boost/beast/websocket.hpp>
-<<<<<<< HEAD
-#include <webserver/SubscriptionManager.h>
 #include <cstdlib>
 #include <iostream>
-#include <webserver/SubscriptionManager.h>
-=======
-#include <cstdlib>
-#include <iostream>
-#include <server/SubscriptionManager.h>
->>>>>>> 649ecf4e
 #include <string>
 #include <variant>
+#include <webserver/SubscriptionManager.h>
 
 namespace detail {
 /// Convenience function for printing out basic ledger info
@@ -96,7 +89,7 @@
 ReportingETL::loadInitialLedger(uint32_t startingSequence)
 {
     // check that database is actually empty
-    auto rng = backend_->fetchLedgerRangeNoThrow();
+    auto rng = backend_->hardFetchLedgerRangeNoThrow();
     if (rng)
     {
         BOOST_LOG_TRIVIAL(fatal) << __func__ << " : "
@@ -151,12 +144,13 @@
 
 void
 ReportingETL::publishLedger(ripple::LedgerInfo const& lgrInfo)
-{       
-    auto ledgerRange = backend_->fetchLedgerRangeNoThrow();
+{
+    backend_->updateRange(lgrInfo.seq);
+    auto ledgerRange = backend_->fetchLedgerRange();
 
     std::optional<ripple::Fees> fees;
-    std::vector<Backend::TransactionAndMetadata> transactions; 
-    for(;;)
+    std::vector<Backend::TransactionAndMetadata> transactions;
+    for (;;)
     {
         try
         {
@@ -170,47 +164,6 @@
         }
     }
 
-<<<<<<< HEAD
-=======
-    ripple::SerialIter it(bytes->data(), bytes->size());
-    ripple::SLE sle{it, key};
-
-    if (sle.getFieldIndex(ripple::sfBaseFee) != -1)
-        fees.base = sle.getFieldU64(ripple::sfBaseFee);
-
-    if (sle.getFieldIndex(ripple::sfReferenceFeeUnits) != -1)
-        fees.units = sle.getFieldU32(ripple::sfReferenceFeeUnits);
-
-    if (sle.getFieldIndex(ripple::sfReserveBase) != -1)
-        fees.reserve = sle.getFieldU32(ripple::sfReserveBase);
-
-    if (sle.getFieldIndex(ripple::sfReserveIncrement) != -1)
-        fees.increment = sle.getFieldU32(ripple::sfReserveIncrement);
-
-    return fees;
-}
-
-void
-ReportingETL::publishLedger(ripple::LedgerInfo const& lgrInfo)
-{
-    auto ledgerRange = backend_->fetchLedgerRangeNoThrow();
-
-    auto fees = getFees(lgrInfo.seq);
-    std::vector<Backend::TransactionAndMetadata> transactions;
-    while (true)
-    {
-        try
-        {
-            transactions = backend_->fetchAllTransactionsInLedger(lgrInfo.seq);
-            break;
-        }
-        catch (Backend::DatabaseTimeout const&)
-        {
-            BOOST_LOG_TRIVIAL(warning) << "Read timeout fetching transactions";
-        }
-    }
-
->>>>>>> 649ecf4e
     if (!fees || !ledgerRange)
     {
         BOOST_LOG_TRIVIAL(error)
@@ -240,7 +193,7 @@
     {
         try
         {
-            auto range = backend_->fetchLedgerRangeNoThrow();
+            auto range = backend_->hardFetchLedgerRangeNoThrow();
 
             if (!range || range->maxSequence < ledgerSequence)
             {
@@ -446,7 +399,7 @@
                              << "Starting etl pipeline";
     writing_ = true;
 
-    auto rng = backend_->fetchLedgerRangeNoThrow();
+    auto rng = backend_->hardFetchLedgerRangeNoThrow();
     if (!rng || rng->maxSequence != startSequence - 1)
     {
         assert(false);
@@ -624,7 +577,7 @@
                     BOOST_LOG_TRIVIAL(info) << "Running online delete";
                     backend_->doOnlineDelete(*onlineDeleteInterval_);
                     BOOST_LOG_TRIVIAL(info) << "Finished online delete";
-                    auto rng = backend_->fetchLedgerRangeNoThrow();
+                    auto rng = backend_->fetchLedgerRange();
                     minSequence = rng->minSequence;
                     deleting_ = false;
                 });
