--- conflicted
+++ resolved
@@ -43,17 +43,6 @@
  */
 struct ConnectionBase : public util::Taggable {
 protected:
-<<<<<<< HEAD
-    boost::system::error_code ec_; /**< The error code on the connection */
-    bool isAdmin_ = false;         /**< Whether the connection has admin privileges */
-
-public:
-    std::string const clientIp; /**< The IP address of the connected peer */
-    bool upgraded = false;      /**< Whether the connection has been upgraded to web socket */
-    boost::signals2::signal<void(ConnectionBase*)>
-        onDisconnect;                /**< Signal that is emitted when the connection is closed */
-    std::uint32_t apiSubVersion = 0; /**< The api_version parsed from the request used for subscriptions */
-=======
     boost::system::error_code ec_;
     bool isAdmin_ = false;
 
@@ -62,7 +51,6 @@
     bool upgraded = false;
     boost::signals2::signal<void(ConnectionBase*)> onDisconnect;
     std::uint32_t apiSubVersion = 0;
->>>>>>> b3e63b24
 
     /**
      * @brief Create a new connection base.
